--- conflicted
+++ resolved
@@ -9,13 +9,7 @@
   - **Unico**: One-time execution at specific timestamp
   - **Recurrente**: Recurring execution with cron expressions
 - **Time-Slotted Scheduling** - Efficient job organization and execution
-<<<<<<< HEAD
 - **Queue Size Limits** - Configurable memory and job count limits to prevent OOM
-=======
-- **Queue Size Limits** - Memory-based capacity management with configurable limits
-- **Job Status Tracking** - Comprehensive execution state management with history
-- **Idempotency Guarantees** - Prevents duplicate execution during failover
->>>>>>> edb1127d
 - **High Availability** - Automatic failover and graceful leader resignation
 - **Service Discovery** - Multiple strategies (Kubernetes, DNS, Gossip, Static)
 - **Observability** - Prometheus metrics and OpenTelemetry integration
@@ -308,20 +302,9 @@
 | `SLOT_GAP` | `10s` | Slot interval |
 | `LOG_LEVEL` | `INFO` | Log level |
 | `DISCOVERY_STRATEGY` | `` | Discovery method |
-<<<<<<< HEAD
 | `QUEUE_MEMORY_LIMIT` | `` | Memory limit (e.g., 2GB) |
 | `QUEUE_MEMORY_PERCENT` | `50.0` | Memory % limit (default 50%) |
 | `QUEUE_JOB_LIMIT` | `100000` | Job count limit |
-=======
-| `JOB_EXECUTION_TIMEOUT` | `5m` | Webhook execution timeout |
-| `JOB_INPROGRESS_TIMEOUT` | `5m` | In-progress job timeout |
-| `MAX_EXECUTION_ATTEMPTS` | `3` | Maximum retry attempts |
-| `EXECUTION_HISTORY_RETENTION` | `30d` | History retention period |
-| `HEALTH_FAILURE_THRESHOLD` | `0.1` | Health check failure ratio |
-| `QUEUE_MEMORY_LIMIT` | `` | Memory limit (e.g., "2GB", "500MB") |
-| `QUEUE_MEMORY_PERCENT` | `50` | Memory percentage if limit not set |
-| `QUEUE_JOB_LIMIT` | `100000` | Maximum number of jobs |
->>>>>>> edb1127d
 
 ### Command-Line Flags
 
